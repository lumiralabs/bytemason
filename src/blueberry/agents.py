--- conflicted
+++ resolved
@@ -690,48 +690,8 @@
                         2. Indexes if any
                         3. Initial seed data if needed
                         4. Do not include any RLS policies
-
-                        Adapt the example below according to the spec.
                         
-                        Example:
-                        ```sql
-                       CREATE TABLE users (
-                            id UUID PRIMARY KEY,
-                            email VARCHAR(255) UNIQUE NOT NULL,
-                            name VARCHAR(255),
-                            created_at TIMESTAMP DEFAULT CURRENT_TIMESTAMP
-                        );
-
-                        CREATE TABLE todos (
-                            id SERIAL PRIMARY KEY,
-                            user_id UUID REFERENCES users(id) ON DELETE CASCADE,
-                            title VARCHAR(255) NOT NULL,
-                            completed BOOLEAN DEFAULT false,
-                            created_at TIMESTAMP DEFAULT CURRENT_TIMESTAMP
-                        );
-
-                        CREATE INDEX idx_todos_user_id ON todos(user_id);
-
-                        INSERT INTO users (id, email, name) VALUES 
-                        (UUID_GENERATE_V4(), 'user1@example.com', 'User One'),
-                        (UUID_GENERATE_V4(), 'user2@example.com', 'User Two');
-
-                        INSERT INTO todos (user_id, title, completed) VALUES 
-                        ((SELECT id FROM users LIMIT 1), 'Sample Todo 1', false),
-                        ((SELECT id FROM users LIMIT 1), 'Sample Todo 2', true);
-                        ```
-                        
-                    
-                        
-<<<<<<< HEAD
-                        Format as a single SQL file with proper ordering of operations. dont include any other text no markdown, just code.
-                        Return the response as a string of the sql code.
-                        Do not wrap in ```sql tags.
-                        
-                        """
-=======
                         Format as a single SQL file with proper ordering of operations. dont include any other text no markdown, just code. Do not wrap the code in ```sql tags.""",
->>>>>>> 2dd816d8
                     },
                     {
                         "role": "user",
